import logging
import os
from typing import Any, List, Dict, Optional

from mcp.server.fastmcp import FastMCP

# Import exceptions
from excel_mcp.exceptions import (
    ValidationError,
    WorkbookError,
    SheetError,
    DataError,
    FormattingError,
    CalculationError,
    PivotError,
    ChartError
)

# Import from excel_mcp package with consistent _impl suffixes
from excel_mcp.validation import (
    validate_formula_in_cell_operation as validate_formula_impl,
    validate_range_in_sheet_operation as validate_range_impl
)
from excel_mcp.chart import create_chart_in_sheet as create_chart_impl
from excel_mcp.workbook import get_workbook_info
from excel_mcp.data import write_data
from excel_mcp.pivot import create_pivot_table as create_pivot_table_impl
from excel_mcp.tables import create_excel_table as create_table_impl
from excel_mcp.sheet import (
    copy_sheet,
    delete_sheet,
    rename_sheet,
    merge_range,
    unmerge_range,
    get_merged_ranges,
    insert_row,
    insert_cols,
    delete_rows,
    delete_cols,
)

# Get project root directory path for log file path.
# When using the stdio transmission method,
# relative paths may cause log files to fail to create
# due to the client's running location and permission issues,
# resulting in the program not being able to run.
# Thus using os.path.join(ROOT_DIR, "excel-mcp.log") instead.

ROOT_DIR = os.path.dirname(os.path.dirname(os.path.dirname(os.path.abspath(__file__))))
LOG_FILE = os.path.join(ROOT_DIR, "excel-mcp.log")

# Initialize EXCEL_FILES_PATH variable without assigning a value
EXCEL_FILES_PATH = None

# Configure logging
logging.basicConfig(
    level=logging.INFO,
    format="%(asctime)s - %(name)s - %(levelname)s - %(message)s",
    handlers=[
        # Referring to https://github.com/modelcontextprotocol/python-sdk/issues/409#issuecomment-2816831318
        # The stdio mode server MUST NOT write anything to its stdout that is not a valid MCP message.
        logging.FileHandler(LOG_FILE)
    ],
)
logger = logging.getLogger("excel-mcp")
# Initialize FastMCP server
mcp = FastMCP(
    "excel-mcp",
    host=os.environ.get("FASTMCP_HOST", "0.0.0.0"),
    port=int(os.environ.get("FASTMCP_PORT", "8017")),
    instructions="Excel MCP Server for manipulating Excel files"
)

def get_excel_path(filename: str) -> str:
    """Get full path to Excel file.
    
    Args:
        filename: Name of Excel file
        
    Returns:
        Full path to Excel file
    """
    # If filename is already an absolute path, return it
    if os.path.isabs(filename):
        return filename

    # Check if in SSE mode (EXCEL_FILES_PATH is not None)
    if EXCEL_FILES_PATH is None:
        # Must use absolute path
        raise ValueError(f"Invalid filename: {filename}, must be an absolute path when not in SSE mode")

    # In SSE mode, if it's a relative path, resolve it based on EXCEL_FILES_PATH
    return os.path.join(EXCEL_FILES_PATH, filename)

@mcp.tool()
def apply_formula(
    filepath: str,
    sheet_name: str,
    cell: str,
    formula: str,
) -> str:
    """
    Apply Excel formula to cell.
    Excel formula will write to cell with verification.
    """
    try:
        full_path = get_excel_path(filepath)
        # First validate the formula
        validation = validate_formula_impl(full_path, sheet_name, cell, formula)
        if isinstance(validation, dict) and "error" in validation:
            return f"Error: {validation['error']}"
            
        # If valid, apply the formula
        from excel_mcp.calculations import apply_formula as apply_formula_impl
        result = apply_formula_impl(full_path, sheet_name, cell, formula)
        return result["message"]
    except (ValidationError, CalculationError) as e:
        return f"Error: {str(e)}"
    except Exception as e:
        logger.error(f"Error applying formula: {e}")
        raise

@mcp.tool()
def validate_formula_syntax(
    filepath: str,
    sheet_name: str,
    cell: str,
    formula: str,
) -> str:
    """Validate Excel formula syntax without applying it."""
    try:
        full_path = get_excel_path(filepath)
        result = validate_formula_impl(full_path, sheet_name, cell, formula)
        return result["message"]
    except (ValidationError, CalculationError) as e:
        return f"Error: {str(e)}"
    except Exception as e:
        logger.error(f"Error validating formula: {e}")
        raise

@mcp.tool()
def format_range(
    filepath: str,
    sheet_name: str,
    start_cell: str,
    end_cell: Optional[str] = None,
    bold: bool = False,
    italic: bool = False,
    underline: bool = False,
    font_size: Optional[int] = None,
    font_color: Optional[str] = None,
    bg_color: Optional[str] = None,
    border_style: Optional[str] = None,
    border_color: Optional[str] = None,
    number_format: Optional[str] = None,
    alignment: Optional[str] = None,
    wrap_text: bool = False,
    merge_cells: bool = False,
    protection: Optional[Dict[str, Any]] = None,
    conditional_format: Optional[Dict[str, Any]] = None
) -> str:
    """Apply formatting to a range of cells."""
    try:
        full_path = get_excel_path(filepath)
        from excel_mcp.formatting import format_range as format_range_func
        
        # Convert None values to appropriate defaults for the underlying function
        format_range_func(
            filepath=full_path,
            sheet_name=sheet_name,
            start_cell=start_cell,
            end_cell=end_cell,  # This can be None
            bold=bold,
            italic=italic,
            underline=underline,
            font_size=font_size,  # This can be None
            font_color=font_color,  # This can be None
            bg_color=bg_color,  # This can be None
            border_style=border_style,  # This can be None
            border_color=border_color,  # This can be None
            number_format=number_format,  # This can be None
            alignment=alignment,  # This can be None
            wrap_text=wrap_text,
            merge_cells=merge_cells,
            protection=protection,  # This can be None
            conditional_format=conditional_format  # This can be None
        )
        return "Range formatted successfully"
    except (ValidationError, FormattingError) as e:
        return f"Error: {str(e)}"
    except Exception as e:
        logger.error(f"Error formatting range: {e}")
        raise

@mcp.tool()
def read_data_from_excel(
    filepath: str,
    sheet_name: str,
    start_cell: str = "A1",
    end_cell: Optional[str] = None,
    preview_only: bool = False
) -> str:
    """
    Read data from Excel worksheet with cell metadata including validation rules.
    
    Args:
        filepath: Path to Excel file
        sheet_name: Name of worksheet
        start_cell: Starting cell (default A1)
        end_cell: Ending cell (optional, auto-expands if not provided)
        preview_only: Whether to return preview only
    
    Returns:  
    JSON string containing structured cell data with validation metadata.
    Each cell includes: address, value, row, column, and validation info (if any).
    """
    try:
        full_path = get_excel_path(filepath)
        from excel_mcp.data import read_excel_range_with_metadata
        result = read_excel_range_with_metadata(
            full_path, 
            sheet_name, 
            start_cell, 
            end_cell
        )
        if not result or not result.get("cells"):
            return "No data found in specified range"
            
        # Return as formatted JSON string
        import json
        return json.dumps(result, indent=2, default=str)
        
    except Exception as e:
        logger.error(f"Error reading data: {e}")
        raise

@mcp.tool()
def write_data_to_excel(
    filepath: str,
    sheet_name: str,
    data: List[List],
    start_cell: str = "A1",
) -> str:
    """
    Write data to Excel worksheet.
    Excel formula will write to cell without any verification.

    PARAMETERS:  
    filepath: Path to Excel file
    sheet_name: Name of worksheet to write to
    data: List of lists containing data to write to the worksheet, sublists are assumed to be rows
    start_cell: Cell to start writing to, default is "A1"
  
    """
    try:
        full_path = get_excel_path(filepath)
        result = write_data(full_path, sheet_name, data, start_cell)
        return result["message"]
    except (ValidationError, DataError) as e:
        return f"Error: {str(e)}"
    except Exception as e:
        logger.error(f"Error writing data: {e}")
        raise

@mcp.tool()
def create_workbook(filepath: str) -> str:
    """Create new Excel workbook."""
    try:
        full_path = get_excel_path(filepath)
        from excel_mcp.workbook import create_workbook as create_workbook_impl
        create_workbook_impl(full_path)
        return f"Created workbook at {full_path}"
    except WorkbookError as e:
        return f"Error: {str(e)}"
    except Exception as e:
        logger.error(f"Error creating workbook: {e}")
        raise

@mcp.tool()
def create_worksheet(filepath: str, sheet_name: str) -> str:
    """Create new worksheet in workbook."""
    try:
        full_path = get_excel_path(filepath)
        from excel_mcp.workbook import create_sheet as create_worksheet_impl
        result = create_worksheet_impl(full_path, sheet_name)
        return result["message"]
    except (ValidationError, WorkbookError) as e:
        return f"Error: {str(e)}"
    except Exception as e:
        logger.error(f"Error creating worksheet: {e}")
        raise

@mcp.tool()
def create_chart(
    filepath: str,
    sheet_name: str,
    data_range: str,
    chart_type: str,
    target_cell: str,
    title: str = "",
    x_axis: str = "",
    y_axis: str = ""
) -> str:
    """Create chart in worksheet."""
    try:
        full_path = get_excel_path(filepath)
        result = create_chart_impl(
            filepath=full_path,
            sheet_name=sheet_name,
            data_range=data_range,
            chart_type=chart_type,
            target_cell=target_cell,
            title=title,
            x_axis=x_axis,
            y_axis=y_axis
        )
        return result["message"]
    except (ValidationError, ChartError) as e:
        return f"Error: {str(e)}"
    except Exception as e:
        logger.error(f"Error creating chart: {e}")
        raise

@mcp.tool()
def create_pivot_table(
    filepath: str,
    sheet_name: str,
    data_range: str,
    rows: List[str],
    values: List[str],
    columns: Optional[List[str]] = None,
    agg_func: str = "mean"
) -> str:
    """Create pivot table in worksheet."""
    try:
        full_path = get_excel_path(filepath)
        result = create_pivot_table_impl(
            filepath=full_path,
            sheet_name=sheet_name,
            data_range=data_range,
            rows=rows,
            values=values,
            columns=columns or [],
            agg_func=agg_func
        )
        return result["message"]
    except (ValidationError, PivotError) as e:
        return f"Error: {str(e)}"
    except Exception as e:
        logger.error(f"Error creating pivot table: {e}")
        raise

@mcp.tool()
def create_table(
    filepath: str,
    sheet_name: str,
    data_range: str,
    table_name: Optional[str] = None,
    table_style: str = "TableStyleMedium9"
) -> str:
    """Creates a native Excel table from a specified range of data."""
    try:
        full_path = get_excel_path(filepath)
        result = create_table_impl(
            filepath=full_path,
            sheet_name=sheet_name,
            data_range=data_range,
            table_name=table_name,
            table_style=table_style
        )
        return result["message"]
    except DataError as e:
        return f"Error: {str(e)}"
    except Exception as e:
        logger.error(f"Error creating table: {e}")
        raise

@mcp.tool()
def copy_worksheet(
    filepath: str,
    source_sheet: str,
    target_sheet: str
) -> str:
    """Copy worksheet within workbook."""
    try:
        full_path = get_excel_path(filepath)
        result = copy_sheet(full_path, source_sheet, target_sheet)
        return result["message"]
    except (ValidationError, SheetError) as e:
        return f"Error: {str(e)}"
    except Exception as e:
        logger.error(f"Error copying worksheet: {e}")
        raise

@mcp.tool()
def delete_worksheet(
    filepath: str,
    sheet_name: str
) -> str:
    """Delete worksheet from workbook."""
    try:
        full_path = get_excel_path(filepath)
        result = delete_sheet(full_path, sheet_name)
        return result["message"]
    except (ValidationError, SheetError) as e:
        return f"Error: {str(e)}"
    except Exception as e:
        logger.error(f"Error deleting worksheet: {e}")
        raise

@mcp.tool()
def rename_worksheet(
    filepath: str,
    old_name: str,
    new_name: str
) -> str:
    """Rename worksheet in workbook."""
    try:
        full_path = get_excel_path(filepath)
        result = rename_sheet(full_path, old_name, new_name)
        return result["message"]
    except (ValidationError, SheetError) as e:
        return f"Error: {str(e)}"
    except Exception as e:
        logger.error(f"Error renaming worksheet: {e}")
        raise

@mcp.tool()
def get_workbook_metadata(
    filepath: str,
    include_ranges: bool = False
) -> str:
    """Get metadata about workbook including sheets, ranges, etc."""
    try:
        full_path = get_excel_path(filepath)
        result = get_workbook_info(full_path, include_ranges=include_ranges)
        return str(result)
    except WorkbookError as e:
        return f"Error: {str(e)}"
    except Exception as e:
        logger.error(f"Error getting workbook metadata: {e}")
        raise

@mcp.tool()
def merge_cells(filepath: str, sheet_name: str, start_cell: str, end_cell: str) -> str:
    """Merge a range of cells."""
    try:
        full_path = get_excel_path(filepath)
        result = merge_range(full_path, sheet_name, start_cell, end_cell)
        return result["message"]
    except (ValidationError, SheetError) as e:
        return f"Error: {str(e)}"
    except Exception as e:
        logger.error(f"Error merging cells: {e}")
        raise

@mcp.tool()
def unmerge_cells(filepath: str, sheet_name: str, start_cell: str, end_cell: str) -> str:
    """Unmerge a range of cells."""
    try:
        full_path = get_excel_path(filepath)
        result = unmerge_range(full_path, sheet_name, start_cell, end_cell)
        return result["message"]
    except (ValidationError, SheetError) as e:
        return f"Error: {str(e)}"
    except Exception as e:
        logger.error(f"Error unmerging cells: {e}")
        raise

@mcp.tool()
def get_merged_cells(filepath: str, sheet_name: str) -> str:
    """Get merged cells in a worksheet."""
    try:
        full_path = get_excel_path(filepath)
        return str(get_merged_ranges(full_path, sheet_name))
    except (ValidationError, SheetError) as e:
        return f"Error: {str(e)}"
    except Exception as e:
        logger.error(f"Error getting merged cells: {e}")
        raise

@mcp.tool()
def copy_range(
    filepath: str,
    sheet_name: str,
    source_start: str,
    source_end: str,
    target_start: str,
    target_sheet: Optional[str] = None
) -> str:
    """Copy a range of cells to another location."""
    try:
        full_path = get_excel_path(filepath)
        from excel_mcp.sheet import copy_range_operation
        result = copy_range_operation(
            full_path,
            sheet_name,
            source_start,
            source_end,
            target_start,
            target_sheet or sheet_name  # Use source sheet if target_sheet is None
        )
        return result["message"]
    except (ValidationError, SheetError) as e:
        return f"Error: {str(e)}"
    except Exception as e:
        logger.error(f"Error copying range: {e}")
        raise

@mcp.tool()
def delete_range(
    filepath: str,
    sheet_name: str,
    start_cell: str,
    end_cell: str,
    shift_direction: str = "up"
) -> str:
    """Delete a range of cells and shift remaining cells."""
    try:
        full_path = get_excel_path(filepath)
        from excel_mcp.sheet import delete_range_operation
        result = delete_range_operation(
            full_path,
            sheet_name,
            start_cell,
            end_cell,
            shift_direction
        )
        return result["message"]
    except (ValidationError, SheetError) as e:
        return f"Error: {str(e)}"
    except Exception as e:
        logger.error(f"Error deleting range: {e}")
        raise

@mcp.tool()
def validate_excel_range(
    filepath: str,
    sheet_name: str,
    start_cell: str,
    end_cell: Optional[str] = None
) -> str:
    """Validate if a range exists and is properly formatted."""
    try:
        full_path = get_excel_path(filepath)
        range_str = start_cell if not end_cell else f"{start_cell}:{end_cell}"
        result = validate_range_impl(full_path, sheet_name, range_str)
        return result["message"]
    except ValidationError as e:
        return f"Error: {str(e)}"
    except Exception as e:
        logger.error(f"Error validating range: {e}")
        raise

@mcp.tool()
def get_data_validation_info(
    filepath: str,
    sheet_name: str
) -> str:
    """
    Get all data validation rules in a worksheet.
    
    This tool helps identify which cell ranges have validation rules
    and what types of validation are applied.
    
    Args:
        filepath: Path to Excel file
        sheet_name: Name of worksheet
        
    Returns:
        JSON string containing all validation rules in the worksheet
    """
    try:
        full_path = get_excel_path(filepath)
        from openpyxl import load_workbook
        from excel_mcp.cell_validation import get_all_validation_ranges
        
        wb = load_workbook(full_path, read_only=False)
        if sheet_name not in wb.sheetnames:
            return f"Error: Sheet '{sheet_name}' not found"
            
        ws = wb[sheet_name]
        validations = get_all_validation_ranges(ws)
        wb.close()
        
        if not validations:
            return "No data validation rules found in this worksheet"
            
        import json
        return json.dumps({
            "sheet_name": sheet_name,
            "validation_rules": validations
        }, indent=2, default=str)
        
    except Exception as e:
        logger.error(f"Error getting validation info: {e}")
        raise

@mcp.tool()
<<<<<<< HEAD
def apply_spill_formula(
    filepath: str,
    sheet_name: str,
    start_cell: str,
    end_cell: str,
    formula: str,
) -> str:
    """
    Apply dynamic array formula to specified range.
    
    Args:
        filepath: Path to Excel file
        sheet_name: Name of worksheet
        start_cell: Start cell of spill range (e.g., "D1")
        end_cell: End cell of spill range (e.g., "D5")
        formula: Dynamic array formula (e.g., "=UNIQUE(A1:A10)")
        
    Returns:
        Success message with range information
    """
    try:
        full_path = get_excel_path(filepath)
        from excel_mcp.workbook import get_or_create_workbook
        from openpyxl.utils import coordinate_to_tuple
        
        # Open workbook
        wb = get_or_create_workbook(full_path)
        
        # Check if sheet exists
        if sheet_name not in wb.sheetnames:
            return f"Error: Sheet '{sheet_name}' not found"
        sheet = wb[sheet_name]
        
        # Validate cell references
        try:
            start_row, start_col = coordinate_to_tuple(start_cell)
            end_row, end_col = coordinate_to_tuple(end_cell)
            
            if start_row > end_row or start_col > end_col:
                return "Error: Invalid range specification: start_cell must be before end_cell"
        except ValueError:
            return f"Error: Invalid cell reference"
        
        # Set formula in start cell
        cell = sheet[start_cell]
        cell.value = formula
        
        # Apply dynamic array formula to range
        range_str = f"{start_cell}:{end_cell}"
        cell.set_dynamic_array_formula(range_str)
        
        # Save workbook
        wb.save(full_path)
        wb.close()
        
        logger.info(f"Applied dynamic array formula '{formula}' to range {range_str}")
        return f"Applied dynamic array formula '{formula}' to range {range_str}"
        
    except AttributeError as e:
        if "set_dynamic_array_formula" in str(e):
            return "Error: This feature requires openpyxl-spill library. Please ensure it's properly installed."
        logger.error(f"Error applying spill formula: {e}")
        raise
    except Exception as e:
        logger.error(f"Error applying spill formula: {e}")
        raise

async def run_sse():
=======
def insert_rows(
    filepath: str,
    sheet_name: str,
    start_row: int,
    count: int = 1
) -> str:
    """Insert one or more rows starting at the specified row."""
    try:
        full_path = get_excel_path(filepath)
        result = insert_row(full_path, sheet_name, start_row, count)
        return result["message"]
    except (ValidationError, SheetError) as e:
        return f"Error: {str(e)}"
    except Exception as e:
        logger.error(f"Error inserting rows: {e}")
        raise

@mcp.tool()
def insert_columns(
    filepath: str,
    sheet_name: str,
    start_col: int,
    count: int = 1
) -> str:
    """Insert one or more columns starting at the specified column."""
    try:
        full_path = get_excel_path(filepath)
        result = insert_cols(full_path, sheet_name, start_col, count)
        return result["message"]
    except (ValidationError, SheetError) as e:
        return f"Error: {str(e)}"
    except Exception as e:
        logger.error(f"Error inserting columns: {e}")
        raise

@mcp.tool()
def delete_sheet_rows(
    filepath: str,
    sheet_name: str,
    start_row: int,
    count: int = 1
) -> str:
    """Delete one or more rows starting at the specified row."""
    try:
        full_path = get_excel_path(filepath)
        result = delete_rows(full_path, sheet_name, start_row, count)
        return result["message"]
    except (ValidationError, SheetError) as e:
        return f"Error: {str(e)}"
    except Exception as e:
        logger.error(f"Error deleting rows: {e}")
        raise

@mcp.tool()
def delete_sheet_columns(
    filepath: str,
    sheet_name: str,
    start_col: int,
    count: int = 1
) -> str:
    """Delete one or more columns starting at the specified column."""
    try:
        full_path = get_excel_path(filepath)
        result = delete_cols(full_path, sheet_name, start_col, count)
        return result["message"]
    except (ValidationError, SheetError) as e:
        return f"Error: {str(e)}"
    except Exception as e:
        logger.error(f"Error deleting columns: {e}")
        raise

def run_sse():
>>>>>>> f0c0ecdc
    """Run Excel MCP server in SSE mode."""
    # Assign value to EXCEL_FILES_PATH in SSE mode
    global EXCEL_FILES_PATH
    EXCEL_FILES_PATH = os.environ.get("EXCEL_FILES_PATH", "./excel_files")
    # Create directory if it doesn't exist
    os.makedirs(EXCEL_FILES_PATH, exist_ok=True)
    
    try:
        logger.info(f"Starting Excel MCP server with SSE transport (files directory: {EXCEL_FILES_PATH})")
        mcp.run(transport="sse")
    except KeyboardInterrupt:
        logger.info("Server stopped by user")
    except Exception as e:
        logger.error(f"Server failed: {e}")
        raise
    finally:
        logger.info("Server shutdown complete")

def run_streamable_http():
    """Run Excel MCP server in streamable HTTP mode."""
    # Assign value to EXCEL_FILES_PATH in streamable HTTP mode
    global EXCEL_FILES_PATH
    EXCEL_FILES_PATH = os.environ.get("EXCEL_FILES_PATH", "./excel_files")
    # Create directory if it doesn't exist
    os.makedirs(EXCEL_FILES_PATH, exist_ok=True)
    
    try:
        logger.info(f"Starting Excel MCP server with streamable HTTP transport (files directory: {EXCEL_FILES_PATH})")
        mcp.run(transport="streamable-http")
    except KeyboardInterrupt:
        logger.info("Server stopped by user")
    except Exception as e:
        logger.error(f"Server failed: {e}")
        raise
    finally:
        logger.info("Server shutdown complete")

def run_stdio():
    """Run Excel MCP server in stdio mode."""
    # No need to assign EXCEL_FILES_PATH in stdio mode
    
    try:
        logger.info("Starting Excel MCP server with stdio transport")
        mcp.run(transport="stdio")
    except KeyboardInterrupt:
        logger.info("Server stopped by user")
    except Exception as e:
        logger.error(f"Server failed: {e}")
        raise
    finally:
        logger.info("Server shutdown complete")<|MERGE_RESOLUTION|>--- conflicted
+++ resolved
@@ -597,7 +597,6 @@
         raise
 
 @mcp.tool()
-<<<<<<< HEAD
 def apply_spill_formula(
     filepath: str,
     sheet_name: str,
@@ -665,8 +664,7 @@
         logger.error(f"Error applying spill formula: {e}")
         raise
 
-async def run_sse():
-=======
+@mcp.tool()
 def insert_rows(
     filepath: str,
     sheet_name: str,
@@ -739,7 +737,6 @@
         raise
 
 def run_sse():
->>>>>>> f0c0ecdc
     """Run Excel MCP server in SSE mode."""
     # Assign value to EXCEL_FILES_PATH in SSE mode
     global EXCEL_FILES_PATH
